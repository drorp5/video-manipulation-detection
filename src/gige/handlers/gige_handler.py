from abc import ABC, abstractmethod
from typing import Optional
from vimba import Camera, Frame, FrameStatus
import numpy as np
import threading
import logging


from gige.gvsp_frame import convert_image_to_rgb


class GigeHandler(ABC):
    def __init__(self, logger: Optional[logging.Logger] = None) -> None:
        self.shutdown_event = threading.Event()
        self.logger = logger

    @abstractmethod
    def __call__(self, cam: Camera, frame: Frame) -> None:
        raise NotImplemented

    def get_rgb_image(self, cam: Camera, frame: Frame) -> Optional[np.ndarray]:
        with cam:
            if frame.get_status() == FrameStatus.Complete:
                img = frame.as_opencv_image()
                pixel_format = frame.get_pixel_format()
                img = convert_image_to_rgb(img, pixel_format)
                return img
        return None

<<<<<<< HEAD
    def log(self, msg, log_level=logging.INFO):
        if self.logger is None:
            print(msg)
            return
        if log_level == logging.DEBUG:
            self.logger.debug(msg)
        elif log_level == logging.INFO:
            self.logger.info(msg)
        elif log_level == logging.WARNING:
            self.logger.warning(msg)
        elif log_level == logging.ERROR:
            self.logger.error(msg)
        elif log_level == logging.CRITICAL:
            self.logger.critical(msg)
        else:
            raise ValueError(f"Invalid log level: {log_level}")
=======
    def cleanup(self, cam: Camera) -> None:
        pass
>>>>>>> 4e79eb87
<|MERGE_RESOLUTION|>--- conflicted
+++ resolved
@@ -27,7 +27,6 @@
                 return img
         return None
 
-<<<<<<< HEAD
     def log(self, msg, log_level=logging.INFO):
         if self.logger is None:
             print(msg)
@@ -44,7 +43,6 @@
             self.logger.critical(msg)
         else:
             raise ValueError(f"Invalid log level: {log_level}")
-=======
+    
     def cleanup(self, cam: Camera) -> None:
-        pass
->>>>>>> 4e79eb87
+        pass